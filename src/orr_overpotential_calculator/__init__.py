"""ORR Overpotential Calculator"""

__version__ = "0.1.0"

# Main workflow functions
from .calc_orr_overpotential import (
    calc_orr_overpotential,
<<<<<<< HEAD
    calc_cluster_orr_overpotential,
=======
    calc_nanoparticle_orr_overpotential,
    calc_orr_overpotential_modified,
>>>>>>> 85e90b3d
)

# Result analysis functions  
from .tool import (
    generate_result_csv,
    create_orr_volcano_plot,
    place_adsorbate,
    plot_free_energy_diagram,
)

# Essential utilities
from .calc_orr_energy import (
    optimize_gas_molecule,
    optimize_bulk_structure,
    optimize_slab_structure,
<<<<<<< HEAD
    optimize_cluster_structure,
=======
    optimize_nanoparticle_structure,
    calculate_adsorption_with_offset,
    search_adsorption_site,
    attach_modifier_to_surface,
>>>>>>> 85e90b3d
)

__all__ = [
    "calc_orr_overpotential",
<<<<<<< HEAD
    "calc_cluster_orr_overpotential",
=======
    "calc_nanoparticle_orr_overpotential", 
    "calc_orr_overpotential_modified",
>>>>>>> 85e90b3d
    "generate_result_csv",
    "create_orr_volcano_plot",
    "place_adsorbate",
    "optimize_gas_molecule",
    "optimize_bulk_structure",
    "optimize_slab_structure", 
<<<<<<< HEAD
    "optimize_cluster_structure",
=======
    "optimize_nanoparticle_structure",
    "calculate_adsorption_with_offset",
    "search_adsorption_site",
    "attach_modifier_to_surface",
>>>>>>> 85e90b3d
]<|MERGE_RESOLUTION|>--- conflicted
+++ resolved
@@ -5,12 +5,8 @@
 # Main workflow functions
 from .calc_orr_overpotential import (
     calc_orr_overpotential,
-<<<<<<< HEAD
-    calc_cluster_orr_overpotential,
-=======
     calc_nanoparticle_orr_overpotential,
     calc_orr_overpotential_modified,
->>>>>>> 85e90b3d
 )
 
 # Result analysis functions  
@@ -26,36 +22,27 @@
     optimize_gas_molecule,
     optimize_bulk_structure,
     optimize_slab_structure,
-<<<<<<< HEAD
     optimize_cluster_structure,
-=======
     optimize_nanoparticle_structure,
     calculate_adsorption_with_offset,
     search_adsorption_site,
     attach_modifier_to_surface,
->>>>>>> 85e90b3d
 )
 
 __all__ = [
     "calc_orr_overpotential",
-<<<<<<< HEAD
     "calc_cluster_orr_overpotential",
-=======
-    "calc_nanoparticle_orr_overpotential", 
+    "calc_nanoparticle_orr_overpotential",
     "calc_orr_overpotential_modified",
->>>>>>> 85e90b3d
     "generate_result_csv",
     "create_orr_volcano_plot",
     "place_adsorbate",
     "optimize_gas_molecule",
     "optimize_bulk_structure",
     "optimize_slab_structure", 
-<<<<<<< HEAD
     "optimize_cluster_structure",
-=======
     "optimize_nanoparticle_structure",
     "calculate_adsorption_with_offset",
     "search_adsorption_site",
     "attach_modifier_to_surface",
->>>>>>> 85e90b3d
 ]