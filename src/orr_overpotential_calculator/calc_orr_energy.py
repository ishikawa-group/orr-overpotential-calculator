--- conflicted
+++ resolved
@@ -391,8 +391,7 @@
     total_energy = calculator.get_potential_energy()
 
     # Save relaxed geometry
-    dir_path = Path(work_directory)
-    output_file = dir_path.parent / f"{dir_path.name}.xyz"
+    output_file = Path(work_directory).with_suffix(".xyz")
     write(output_file, calculator)
 
     elapsed_time = time.time() - start_time
@@ -496,9 +495,6 @@
     Returns:
         Dictionary containing all calculation results
     """
-    # ロガー設定
-    logger = logging.getLogger("adsorption_site_search")
-
     # Dictionary to store all results
     all_results = {}
 
@@ -579,10 +575,7 @@
         json.dump(results_for_json, f, indent=2)
 
     print(f"\nAll calculations completed. Results saved to {summary_file}")
-<<<<<<< HEAD
-
-    return all_results
-=======
+
     return all_results
 
 
@@ -599,7 +592,7 @@
     """
     Calculate adsorption energies of molecules at various adsorption sites (offset positions)
     and identify the most stable adsorption site.
-    
+
     Args:
         bulk: Bulk crystal structure
         base_dir: Directory to save calculation results
@@ -609,7 +602,7 @@
         adsorbates: Dictionary of adsorbate molecules {name: Atoms}
         offset: Offset coordinates for adsorption sites {molecule_name: [(x1,y1), (x2,y2), ...]}
         yaml_path: Path to VASP configuration file
-        
+
     Returns:
         Dictionary containing the most stable adsorption site information
     """
@@ -619,27 +612,27 @@
         format="%(levelname)s: %(message)s",
         stream=sys.stdout,
     )
-    
+
     # Parameter validation
     if adsorbates is None or len(adsorbates) == 0:
         raise ValueError("Please specify at least one adsorbate molecule")
-    
+
     # Set default offset values if not specified
     if offset is None:
         offset = {
             name: [(0.0, 0.0), (0.5, 0.0)]  # ontop, bridge
             for name in adsorbates.keys()
         }
-    
+
     # 2. Directory setup
     base_path = Path(base_dir).resolve()
     base_path.mkdir(parents=True, exist_ok=True)
-    
+
     bulk_dir = base_path / "bulk"
     slab_dir = base_path / "slab"
     bulk_dir.mkdir(parents=True, exist_ok=True)
     slab_dir.mkdir(parents=True, exist_ok=True)
-    
+
     # 3. Bulk optimization
     logger = logging.getLogger("adsorption_site_search")
     logger.info("Optimizing bulk structure...")
@@ -647,41 +640,41 @@
         bulk, str(bulk_dir), calc_type, yaml_path
     )
     write(str(bulk_dir / "optimized_bulk.xyz"), optimized_bulk)
-    
+
     # 4. Slab optimization
     logger.info("Optimizing slab structure...")
     optimized_slab, slab_energy = optimize_slab_structure(
         optimized_bulk, str(slab_dir), calc_type, yaml_path
     )
     write(str(slab_dir / "optimized_slab.xyz"), optimized_slab)
-    
+
     # 5. Dictionary to store overall results
     all_results: Dict[str, Any] = {
         "bulk_energy": float(bulk_energy),
         "slab_energy": float(slab_energy),
         "molecules": {}
     }
-    
+
     # Track the most stable site across all molecules
     most_stable_site = None
     most_stable_energy = float('inf')
     most_stable_molecule = None
-    
+
     # 6. Calculate for each adsorbate
     for molecule_name, molecule in adsorbates.items():
         logger.info(f"=== Starting adsorption calculation for molecule {molecule_name} ===")
-        
+
         molecule_dir = base_path / molecule_name
         gas_dir = molecule_dir / f"{molecule_name}_gas"
         adsorption_dir = molecule_dir / "adsorption"
-        
+
         gas_dir.mkdir(parents=True, exist_ok=True)
         adsorption_dir.mkdir(parents=True, exist_ok=True)
-        
+
         # 6.1. Gas phase molecule optimization
         gas_json = gas_dir / "opt_gas_result.json"
         xyz_gas = gas_dir / "opt_gas.xyz"
-        
+
         if gas_json.exists() and not force:
             # Load from existing results
             data = json.load(gas_json.open())
@@ -692,13 +685,13 @@
             # 新規計算部分を修正
             # カスタム分子用の一時的な名前を作成
             temp_name = f"custom_{molecule_name}"
-            
+
             global MOLECULES
-            
+
             # 一時的に分子辞書に追加
             old_molecules = MOLECULES.copy()
             MOLECULES[temp_name] = molecule.copy()
-            
+
             try:
                 # 正しい引数名で関数を呼び出す
                 optimized_molecule, gas_energy = optimize_gas_molecule(
@@ -718,25 +711,25 @@
             optimized_molecule.write(xyz_gas)
             json.dump({"E_opt": float(gas_energy)}, gas_json.open("w"))
             logger.info(f"Gas phase molecule energy (calculated): {gas_energy:.6f} eV")
-        
+
         # Initialize molecule results dictionary
         molecule_results = {
             "E_gas": float(gas_energy),
             "E_slab": float(slab_energy),
             "offsets": {}
         }
-        
+
         # 6.2. Calculate at each adsorption site
         offsets_list = offset.get(molecule_name, [(0.0, 0.0), (0.5, 0.0)])
         logger.info(f"Number of adsorption sites to calculate: {len(offsets_list)}")
-        
+
         for idx, offset_coord in enumerate(offsets_list):
             key = f"ofst_{float(offset_coord[0]):.2f}_{float(offset_coord[1]):.2f}"
             offset_json = adsorption_dir / f"{key}.json"
             work_dir = adsorption_dir / key
-            
+
             logger.info(f"Adsorption site {idx+1}/{len(offsets_list)}: {key}")
-            
+
             if offset_json.exists() and (work_dir / ".done").exists() and not force:
                 # Load from existing results
                 data = json.load(offset_json.open())
@@ -747,7 +740,7 @@
                 # New calculation
                 logger.info(f"  -> Running adsorption calculation...")
                 total_energy, elapsed_time = calculate_adsorption_with_offset(
-                    optimized_slab, optimized_molecule, offset_coord, str(work_dir), 
+                    optimized_slab, optimized_molecule, offset_coord, str(work_dir),
                     calc_type, yaml_path
                 )
                 json.dump({
@@ -756,10 +749,10 @@
                 }, offset_json.open("w"))
                 (work_dir / ".done").touch()
                 logger.info(f"  -> Calculation completed: {elapsed_time:.1f} seconds")
-            
+
             # Calculate adsorption energy
             adsorption_energy = total_energy - (slab_energy + gas_energy)
-            
+
             # Record results
             molecule_results["offsets"][key] = {
                 "E_total": float(total_energy),
@@ -767,47 +760,47 @@
                 "elapsed": float(elapsed_time),
                 "coordinates": list(offset_coord)
             }
-            
+
             logger.info(f"  -> Adsorption energy: {adsorption_energy:.6f} eV")
-            
+
             # Update most stable site
             if adsorption_energy < most_stable_energy:
                 most_stable_energy = adsorption_energy
                 most_stable_site = key
                 most_stable_molecule = molecule_name
-                
+
         # Identify the most stable site within this molecule
         if molecule_results["offsets"]:
             best_key, best_data = min(
                 molecule_results["offsets"].items(),
                 key=lambda x: x[1]["E_ads"]
             )
-            
+
             molecule_results["best_offset"] = best_key
             molecule_results["best_coordinates"] = best_data["coordinates"]
             molecule_results["E_ads_best"] = float(best_data["E_ads"])
             molecule_results["E_total_best"] = float(best_data["E_total"])
-            
+
             logger.info(f"Most stable site for molecule {molecule_name}: {best_key}")
             logger.info(f"Most stable adsorption energy: {best_data['E_ads']:.6f} eV")
-        
+
         # Add molecule results to overall dictionary
         all_results["molecules"][molecule_name] = molecule_results
-    
+
     # 7. Add overall most stable site information
     if most_stable_site and most_stable_molecule:
         all_results["most_stable_adsorption_site"] = most_stable_site
         all_results["most_stable_adsorption_molecule"] = most_stable_molecule
         all_results["most_stable_adsorption_energy"] = float(most_stable_energy)
         all_results["most_stable_coordinates"] = all_results["molecules"][most_stable_molecule]["offsets"][most_stable_site]["coordinates"]
-    
+
     # 8. Save results in JSON format
     results_json_path = base_path / "adsorption_site_results.json"
     with open(results_json_path, "w") as f:
         json.dump(convert_numpy_types(all_results), f, indent=2)
-    
+
     logger.info(f"Calculation results saved: {results_json_path}")
-    
+
     # 9. Create a concise summary
     summary = {
         "molecules": {},
@@ -815,7 +808,7 @@
         "most_stable_adsorption_molecule": all_results.get("most_stable_adsorption_molecule", "N/A"),
         "most_stable_adsorption_energy": all_results.get("most_stable_adsorption_energy", float('inf'))
     }
-    
+
     for mol_name, mol_data in all_results["molecules"].items():
         if "best_offset" in mol_data:
             summary["molecules"][mol_name] = {
@@ -823,13 +816,13 @@
                 "best_coordinates": mol_data["best_coordinates"],
                 "best_adsorption_energy": mol_data["E_ads_best"]
             }
-    
+
     summary_path = base_path / "adsorption_site_summary.json"
     with open(summary_path, "w") as f:
         json.dump(convert_numpy_types(summary), f, indent=2)
-    
+
     logger.info(f"Summary saved: {summary_path}")
-    
+
     return summary
 
 def attach_modifier_to_surface(
@@ -845,7 +838,7 @@
 ) -> Tuple[Atoms, float]:
     """
     Optimize modifier molecule and adsorb it onto the slab surface.
-    
+
     Args:
         optimized_slab: Optimized slab structure
         slab_energy: Energy of the slab
@@ -856,7 +849,7 @@
         calc_type: Calculation type
         yaml_path: Path to VASP configuration file
         force: Whether to overwrite existing calculations
-        
+
     Returns:
         Slab structure with adsorbed modifier molecule and its energy
     """
@@ -864,20 +857,20 @@
     modifier_dir = base_directory / "surface_modifier"
     gas_dir = modifier_dir / f"{modifier_name}_gas"
     adsorption_dir = modifier_dir / "adsorption"
-    
+
     # Create directories
     modifier_dir.mkdir(parents=True, exist_ok=True)
     gas_dir.mkdir(parents=True, exist_ok=True)
     adsorption_dir.mkdir(parents=True, exist_ok=True)
-    
+
     # 1. Optimize gas phase modifier molecule
     logger = logging.getLogger("adsorption_site_search")
     logger.info(f"Optimizing gas phase {modifier_name}...")
-    
+
     # Check for existing gas calculation
     gas_json = gas_dir / "opt_result.json"
     xyz_gas = gas_dir / "opt.xyz"
-    
+
     if gas_json.exists() and xyz_gas.exists() and not force:
         # Load existing results
         with open(gas_json, "r") as f:
@@ -890,14 +883,14 @@
         # New calculation
         # Create temporary name for modifier molecule
         temp_name = f"modifier_{modifier_name}"
-        
+
         # Declare global variable beforehand
         global MOLECULES
-        
+
         # Temporarily add to molecule dictionary
         old_molecules = MOLECULES.copy()
         MOLECULES[temp_name] = modifier_molecule.copy()
-        
+
         try:
             # Optimize gas phase molecule
             optimized_molecule, gas_energy = optimize_gas_molecule(
@@ -911,20 +904,20 @@
             optimized_molecule.write(str(xyz_gas))
             with open(gas_json, "w") as f:
                 json.dump({"E_opt": float(gas_energy)}, f)
-            
+
             logger.info(f"Gas phase {modifier_name} energy: {gas_energy:.6f} eV")
         finally:
             # Restore global dictionary
             MOLECULES = old_molecules
-    
+
     # 2. Adsorb modifier molecule onto slab
     logger.info(f"Calculating adsorption of modifier molecule {modifier_name} at position {offset}...")
-    
+
     key = f"ofst_{offset[0]}_{offset[1]}"
     work_dir = adsorption_dir / key
     adsorption_json = adsorption_dir / f"{key}.json"
     adsorption_xyz = adsorption_dir / f"{key}.xyz"
-    
+
     if adsorption_json.exists() and adsorption_xyz.exists() and not force:
         # Load existing results
         with open(adsorption_json, "r") as f:
@@ -936,25 +929,25 @@
     else:
         # New calculation
         work_dir.mkdir(parents=True, exist_ok=True)
-        
+
         # Create copy of slab
         slab = optimized_slab.copy()
         slab = set_initial_magmoms(slab, kind="slab")
-        
+
         # Prepare molecule
         adsorbate = optimized_molecule.copy()
-        adsorbate = set_initial_magmoms(adsorbate, kind="gas", 
+        adsorbate = set_initial_magmoms(adsorbate, kind="gas",
                                        formula=adsorbate.get_chemical_formula())
         adsorbate.center()
-        
+
         # Create slab+adsorbate system
         slab_with_adsorbate = slab.copy()
         slab_with_adsorbate = fix_lower_surface(slab_with_adsorbate)
-        
+
         # Add molecule
-        add_adsorbate(slab_with_adsorbate, adsorbate, 
+        add_adsorbate(slab_with_adsorbate, adsorbate,
                       ADSORBATE_HEIGHT, position="ontop", offset=offset)
-        
+
         # 3. Structure optimization and calculation
         calculator = my_calculator(
             atoms=slab_with_adsorbate,
@@ -963,16 +956,16 @@
             yaml_path=yaml_path,
             calc_directory=str(work_dir)
         )
-        
+
         # Energy calculation
         start_time = time.time()
         total_energy = calculator.get_potential_energy()
         elapsed_time = time.time() - start_time
-        
+
         # Save results
         # Save optimized structure in XYZ format
         write(str(adsorption_xyz), calculator)
-        
+
         # Save energy information in JSON format
         adsorption_energy = total_energy - (slab_energy + gas_energy)
         with open(adsorption_json, "w") as f:
@@ -983,10 +976,9 @@
                 "E_ads": float(adsorption_energy),
                 "elapsed": float(elapsed_time)
             }, f)
-        
+
         logger.info(f"{modifier_name} adsorption energy: {adsorption_energy:.6f} eV")
         logger.info(f"Calculation time: {elapsed_time:.2f} seconds")
-    
+
     # Return optimized structure and energy
-    return slab_with_adsorbate, total_energy
->>>>>>> 85e90b3d
+    return slab_with_adsorbate, total_energy